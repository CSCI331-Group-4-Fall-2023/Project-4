--- conflicted
+++ resolved
@@ -1,491 +1,488 @@
-/// @file HeaderBuffer.cpp
-/// @class HeaderBuffer
-/// @brief Implementation of the HeaderBuffer class for for handling header data.
-#include "HeaderBuffer.h"
-#include <iostream>
-#include <fstream>
-#include <string>
-#include <vector>
-#include <sstream>
-
-    /// @brief Constructor to initialize HeaderBuffer with a filename.
-    /// @param filename The name of the header file to be opened as a string.
-    HeaderBuffer::HeaderBuffer(){
-        // Set default values for member variables
-        fileStructureType_ = "DefaultType";
-        fileStructureVersion_ = "0.0";
-        headerSizeBytes_ = 0;
-        recordSizeBytes_ = 0;
-        sizeFormatType_ = "ASCII";
-        blockSize_ = 0;
-        minimumBlockCapacity_ = 0;
-        primaryKeyIndexFileName_ = "default_index.txt";
-        primaryKeyIndexFileSchema_ = "default_schema";
-        recordCount_ = 0;
-        blockCount_ = 0;
-        fieldCount_ = 0;
-        primaryKeyFieldIndex_ = 0;
-        RBNA_ = 0;
-        RBNS_ = 0;
-        staleFlag_ = 0;
-
-        // Add some default fields
-        Field defaultField;
-        defaultField.zipCode = "default_zip";
-        defaultField.placeName = "default_place";
-        defaultField.state = "default_state";
-        defaultField.county = "default_county";
-        defaultField.latitude = "default_latitude";
-        defaultField.longitude = "default_longitude";
-
-        fields_.push_back(defaultField);
-    }
-
-    /// @brief Constructor to initialize HeaderBuffer with a filename.
-    /// @param filename The name of the header file to be opened as a string.
-    HeaderBuffer::HeaderBuffer(const std::string& filename) : filename_(filename) {
-    }
-
-    /// @brief Write the header data to a file. Used for updating the file in the object 
-    /// @pre The file must be successfully opened for writing.
-    void HeaderBuffer::writeHeader() {
-        const std::string tempFilename = "tempfile.txt";
-
-        // Step 1: Write the data portion to the temporary file
-        std::ofstream tempFile(tempFilename);
-
-        if (!tempFile.is_open()) {
-            std::cerr << "Error creating temporary file." << std::endl;
-            return;
-        }
-
-        // Open the main file
-        std::ifstream mainFile(filename_);
-
-        if (!mainFile.is_open()) {
-            std::cerr << "Error opening main file." << std::endl;
-            tempFile.close();
-            return;
-        }
-
-        // Write your data to the temporary file here
-        std::string line;
-        bool copyStarted = false;
-
-        while (std::getline(mainFile, line)) {
-            if (copyStarted) {
-                tempFile << line << std::endl;
-            } else if (line.find("Data:") != std::string::npos) {
-                copyStarted = true;
-            }
-        }
-
-        // Close the main file and the temporary file
-        mainFile.close();
-        tempFile.close();
-
-        // Step 2: Overwrite the main file with the header
-        this->setHeaderSizeBytes(calculateHeaderSize());
-        writeHeaderToFile(filename_);
-
-        // Step 3: Append the data from the temporary file to the main file
-        std::ifstream tempFileReader(tempFilename);
-        std::ofstream mainFileWriter(filename_, std::ios::app); // Open the file in append mode
-
-        if (!tempFileReader.is_open() || !mainFileWriter.is_open()) {
-            std::cerr << "Error opening files." << std::endl;
-            tempFileReader.close();
-            mainFileWriter.close();
-            return;
-        }
-
-        mainFileWriter << tempFileReader.rdbuf();
-
-        // Close files and remove the temporary file
-        tempFileReader.close();
-        mainFileWriter.close();
-        std::remove(tempFilename.c_str());
-    }
-
-
-    //version of writeHeader that prints to a file of choice rather than the file held by the object
-    void HeaderBuffer::writeHeaderToFile(const std::string& filename) {
-        std::ofstream file(filename);
-
-        if (!file.is_open()) {
-            // Print an error mesage if the file cannot be opened
-<<<<<<< HEAD
-            std::cerr << "Error opening the file (writeHeaderToFile)." << std::endl;
-=======
-            std::cerr << "Error opening the file(writeHeaderToFile)." << std::endl;
->>>>>>> 682359b4
-            return;
-        }
-
-        //version for seeing all the stuff
-        file << "Header:" << std::endl;
-        file << " - File structure type: " << fileStructureType_ << std::endl;
-        file << " - File structure version: " << fileStructureVersion_ << std::endl;
-        file << " - Header Size (bytes): " << headerSizeBytes_ << std::endl;
-        file << " - Record Size (bytes): " << recordSizeBytes_ << std::endl;
-        file << " - Size Format Type: " << sizeFormatType_ << std::endl;
-        file << " - Block Size: " << blockSize_ << std::endl;
-        file << " - Minimum Block Capacity: " << minimumBlockCapacity_ << std::endl;
-        file << " - Primary Key Index File: " << primaryKeyIndexFileName_ << std::endl;
-        file << " - Primary Key Index File Schema: " << primaryKeyIndexFileSchema_ << std::endl;
-        file << " - Record Count: " << recordCount_ << std::endl;
-        file << " - Block Count: " << blockCount_ << std::endl;
-        file << " - Field Count: " << fieldCount_ << std::endl;
-        file << " - Primary Key: " << primaryKeyFieldIndex_ << std::endl;
-        file << " - RBN link for Avail List: " << RBNA_ << std::endl;
-        file << " - RBN link for active sequence set List: " << RBNS_ << std::endl;
-        file << " - Stale Flag: " << staleFlag_ << std::endl;
-
-        for (const Field& field : fields_) {
-            file << std::endl;
-            file << "Fields:" << std::endl;
-            file << "   - Zip Code: " << field.zipCode << std::endl;
-            file << "   - Place Name: " << field.placeName << std::endl;
-            file << "   - State: " << field.state << std::endl;
-            file << "   - County: " << field.county << std::endl;
-            file << "   - Latitude: " << field.latitude << std::endl;
-            file << "   - Longitude: " << field.longitude << std::endl;
-        }
-
-        file << std::endl;
-        file << "Data:" << std::endl;
-
-        file.close();
-    }
-
-    /// @brief Reader header data from a file.
-    /// @pre The file must be successfully opened for reading.
-    void HeaderBuffer::readHeader() {
-        std::ifstream file(filename_);
-
-        if (!file.is_open()) {
-            // Print an error mesage if the file cannot be opened
-            std::cerr << "Error opening the file(readHeader)." << std::endl;
-            return;
-        }
-
-        std::string line;
-        
-        while (std::getline(file, line)) {
-            if (line.find(" - File structure type: ") != std::string::npos) {
-                fileStructureType_ = line.substr(line.find(": ") + 2);
-                
-            }
-            else if (line.find(" - File structure version: ") != std::string::npos) {
-                fileStructureVersion_ = line.substr(line.find(": ") + 2);
-                
-            }
-            else if (line.find("- Header Size (bytes): ") != std::string::npos) {
-                headerSizeBytes_ = std::stoi(line.substr(line.find(": ") + 2));
-                
-            }
-            else if (line.find(" - Record Size (bytes): ") != std::string::npos) {
-                recordSizeBytes_ = std::stoi(line.substr(line.find(": ") + 2));
-                
-            }
-            else if (line.find(" - Size Format Type: ") != std::string::npos) {
-                sizeFormatType_ = line.substr(line.find(": ") + 2);
-                
-            }
-            else if (line.find(" - Block Size: ") != std::string::npos) {
-                blockSize_ = std::stoi(line.substr(line.find(": ") + 2));
-                
-            }
-            else if (line.find(" - Minimum Block Capacity: ") != std::string::npos) {
-                minimumBlockCapacity_ = std::stoi(line.substr(line.find(": ") + 2));
-                
-            }
-            else if (line.find(" - Primary Key Index File: ") != std::string::npos) {
-                primaryKeyIndexFileName_ = line.substr(line.find(": ") + 2);
-                
-            }
-            else if (line.find(" - Primary Key Index File Schema: ") != std::string::npos) {
-                primaryKeyIndexFileSchema_ = line.substr(line.find(": ") + 2);
-                
-            }
-            else if (line.find(" - Record Count: ") != std::string::npos) {
-                recordCount_ = std::stoi(line.substr(line.find(": ") + 2));
-                
-            }
-            else if (line.find(" - Block Count: ") != std::string::npos) {
-                blockCount_ = std::stoi(line.substr(line.find(": ") + 2));
-                
-            }
-            else if (line.find(" - Field Count: ") != std::string::npos) {
-                fieldCount_ = std::stoi(line.substr(line.find(": ") + 2));
-                
-            }
-            else if (line.find(" - Primary Key: ") != std::string::npos) {
-                primaryKeyFieldIndex_ = std::stoi(line.substr(line.find(": ") + 2));
-                
-            }
-            else if (line.find(" - RBN link for Avail List: ") != std::string::npos) {
-                RBNA_ = std::stoi(line.substr(line.find(": ") + 2));
-                
-            }
-            else if (line.find(" - RBN link for active sequence set List: ") != std::string::npos) {
-                RBNS_ = std::stoi(line.substr(line.find(": ") + 2));
-                
-            }
-            else if (line.find(" - Stale Flag: ") != std::string::npos) {
-                staleFlag_ = std::stoi(line.substr(line.find(": ") + 2));
-                
-            }
-            else if (line.find("Fields:") != std::string::npos) {
-
-                
-                Field field;
-                while (std::getline(file, line)) {
-                    if (line.find("   - Zip Code: ") != std::string::npos) {
-                        field.zipCode = line.substr(line.find(": ") + 2);
-                    }
-                    else if (line.find("   - Place Name: ") != std::string::npos) {
-                        field.placeName = line.substr(line.find(": ") + 2);
-                    }
-                    else if (line.find("   - State: ") != std::string::npos) {
-                        field.state = line.substr(line.find(": ") + 2);
-                    }
-                    else if (line.find("   - County: ") != std::string::npos) {
-                        field.county = line.substr(line.find(": ") + 2);
-                    }
-                    else if (line.find("   - Latitude: ") != std::string::npos) {
-                        field.latitude = line.substr(line.find(": ") + 2);
-                    }
-                    else if (line.find("   - Longitude: ") != std::string::npos) {
-                        field.longitude = line.substr(line.find(": ") + 2);
-                    }
-                }
-                fields_.push_back(field);
-            }
-        }
-
-        file.close();
-    }
-
-    /// @brief calculates the total bytes the header will take up based on its static structure and variables
-    /// @pre the header object must have data to work with 
-    int HeaderBuffer::calculateHeaderSize() const {
-        std::stringstream headerStream;
-
-        // Write header data to a stringstream
-        headerStream << "Header:\n";
-        headerStream << " - File structure type: " << fileStructureType_ << "\n";
-        headerStream << " - File structure version: " << fileStructureVersion_ << "\n";
-        headerStream << " - Header Size (bytes): " << headerSizeBytes_ << "\n";
-        headerStream << " - Record Size (bytes): " << recordSizeBytes_ << "\n";
-        headerStream << " - Size Format Type: " << sizeFormatType_ << "\n";
-        headerStream << " - Block Size: " << blockSize_ << "\n";
-        headerStream << " - Minimum Block Capacity: " << minimumBlockCapacity_ << "\n";
-        headerStream << " - Primary Key Index File: " << primaryKeyIndexFileName_ << "\n";
-        headerStream << " - Primary Key Index File Schema: " << primaryKeyIndexFileSchema_ << "\n";
-        headerStream << " - Record Count: " << recordCount_ << "\n";
-        headerStream << " - Block Count: " << blockCount_ << "\n";
-        headerStream << " - Field Count: " << fieldCount_ << "\n";
-        headerStream << " - Primary Key: " << primaryKeyFieldIndex_ << "\n";
-        headerStream << " - RBN link for Avail List: " << RBNA_ << "\n";
-        headerStream << " - RBN link for active sequence set List: " << RBNS_ << "\n";
-        headerStream << " - Stale Flag: " << staleFlag_ << "\n";
-
-        headerStream << "\nFields:\n";
-        for (const Field& field : fields_) {
-            headerStream << "   - Zip Code: " << field.zipCode << "\n";
-            headerStream << "   - Place Name: " << field.placeName << "\n";
-            headerStream << "   - State: " << field.state << "\n";
-            headerStream << "   - County: " << field.county << "\n";
-            headerStream << "   - Latitude: " << field.latitude << "\n";
-            headerStream << "   - Longitude: " << field.longitude << "\n";
-        }
-
-        headerStream << "\nData:\n";
-
-        // Calculate total size including the newline characters
-        return static_cast<int>(headerStream.str().size());
-}
-
-    /// @brief Setters for various header fields.
-    /// @param fileStructureType The file structure type as a string.
-    void HeaderBuffer::setFileStructureType(const std::string& fileStructureType) {
-        fileStructureType_ = fileStructureType;
-    }
-
-    /// @param fileStructureVersion The file structure version as a string.
-    void HeaderBuffer::setFileStructureVersion(const std::string& fileStructureVersion) {
-        fileStructureVersion_ = fileStructureVersion;
-    }
-
-    /// @param headerSizeBytes The header size in bytes as an integer.
-    void HeaderBuffer::setHeaderSizeBytes(int headerSizeBytes) {
-        headerSizeBytes_ = headerSizeBytes;
-    }
-
-    /// @param recordSizeBytes The record size in bytes as an integer.
-    void HeaderBuffer::setRecordSizeBytes(int recordSizeBytes) {
-        recordSizeBytes_ = recordSizeBytes;
-    }
-
-    /// @param sizeFormatType The size format type as a string (ASCII or binary).
-    void HeaderBuffer::setSizeFormatType(const std::string& sizeFormatType) {
-        sizeFormatType_ = sizeFormatType;
-    }
-
-    /// @param blockSize The size of the blocks.
-    void HeaderBuffer::setBlockSize(int blockSize) {
-        blockSize_ = blockSize;
-    }
-
-    /// @param minimumBlockCapacity The smallest amount of a block that can be filled.
-    void HeaderBuffer::setminimumBlockCapacity(int minimumBlockCapacity) {
-        minimumBlockCapacity_ = minimumBlockCapacity;
-    }
-
-    /// @param primaryKeyIndexFileName The primary key index file name as a string.
-    void HeaderBuffer::setPrimaryKeyIndexFileName(const std::string& primaryKeyIndexFileName) {
-        primaryKeyIndexFileName_ = primaryKeyIndexFileName;
-    }
-
-    /// @param primaryKeyIndexFileSchema The info on how to read the index file.
-    void HeaderBuffer::setprimaryKeyIndexFileSchema(const std::string& primaryKeyIndexFileSchema) {
-        primaryKeyIndexFileSchema_ = primaryKeyIndexFileSchema;
-    }
-
-    /// @param recordCount The record count as an integer.
-    void HeaderBuffer::setRecordCount(int recordCount) {
-        recordCount_ = recordCount;
-    }
-
-    /// @param blockCount The block count as an integer.
-    void HeaderBuffer::setBlockCount(int blockCount) {
-        blockCount_ = blockCount;
-    }
-
-    /// @param fieldCount The field count as an integer.
-    void HeaderBuffer::setFieldCount(int fieldCount) {
-        fieldCount_ = fieldCount;
-    }
-
-    /// @param primaryKeyFieldIndex The primary key field index as an integer.
-    void HeaderBuffer::setPrimaryKeyFieldIndex(int primaryKeyFieldIndex) {
-        primaryKeyFieldIndex_ = primaryKeyFieldIndex;
-    }
-
-    /// @param RBNA The RBNA as an integer.
-    void HeaderBuffer::setRBNA(int RBNA) {
-        RBNA_ = RBNA;
-    }
-
-    /// @param RBNS The RBNA as an integer.
-    void HeaderBuffer::setRBNS(int RBNS) {
-        RBNS_ = RBNS;
-    }
-
-    /// @param staleFlag The tells if the header record is stale.
-    void HeaderBuffer::setstaleFlag(int staleFlag) {
-        staleFlag_ = staleFlag;
-    }
-
-    /// @brief Add a field to the header.
-    /// @param field The Field structure to be added to the header.
-    void HeaderBuffer::addField(const Field& field) {
-        fields_.push_back(field);
-    }
-
-    /// @brief Getters for header fields.
-    std::string HeaderBuffer::getFileStructureType() const {
-        return fileStructureType_;
-    }
-
-    std::string HeaderBuffer::getFileStructureVersion() const {
-        return fileStructureVersion_;
-    }
-
-    int HeaderBuffer::getHeaderSizeBytes() const {
-        return headerSizeBytes_;
-    }
-
-    int HeaderBuffer::getRecordSizeBytes() const {
-        return recordSizeBytes_;
-    }
-
-    std::string HeaderBuffer::getSizeFormatType() const {
-        return sizeFormatType_;
-    }
-
-    int HeaderBuffer::getBlockSize() const {
-        return blockSize_;
-    }
-
-    int HeaderBuffer::getMinimumBlockCapacity() const {
-        return minimumBlockCapacity_;
-    }
-
-    int HeaderBuffer::getBlockCount() const {
-        return blockCount_;
-    }
-    std::string HeaderBuffer::getPrimaryKeyIndexFileName() const {
-        return primaryKeyIndexFileName_;
-    }
-
-    int HeaderBuffer::getRecordCount() const {
-        return recordCount_;
-    }
-
-    int HeaderBuffer::getFieldCount() const {
-        return fieldCount_;
-    }
-
-    int HeaderBuffer::getPrimaryKeyFieldIndex() const {
-        return primaryKeyFieldIndex_;
-    }
-
-    int HeaderBuffer::getRBNA() const {
-        return RBNA_;
-    }
-
-    int HeaderBuffer::getRBNS() const {
-        return RBNS_;
-    }
-
-    int HeaderBuffer::getStaleFlag() const {
-        return staleFlag_;
-    }
-    //const std::vector<Field>& HeaderBuffer::getFields() const {
-     //   return fields_;
-   // }
-
-int headerBuffer() {
-    HeaderBuffer headerBuffer("header.txt");
-
-    // Set header fields
-    headerBuffer.setFileStructureType("1.0");
-    headerBuffer.setFileStructureVersion("1.0");
-    headerBuffer.setHeaderSizeBytes(256);
-    headerBuffer.setRecordSizeBytes(128);
-    headerBuffer.setSizeFormatType("ASCII");
-    headerBuffer.setPrimaryKeyIndexFileName("index.txt");
-    headerBuffer.setRecordCount(1000);
-    headerBuffer.setFieldCount(2);  // Set field count
-    headerBuffer.setPrimaryKeyFieldIndex(1);  // Set primary key index
-
-    // Add fields
-    HeaderBuffer::Field field1;
-    field1.zipCode = "string";
-    field1.placeName = "string";
-    field1.state = "string";
-    field1.county = "string";
-    field1.latitude = "double";
-    field1.longitude = "double";
-    headerBuffer.addField(field1);
-
-    // Write the header to a file
-    headerBuffer.writeHeader();
-
-    // Read the header from a file
-    headerBuffer.readHeader();
-
-    return 0;
-}
+/// @file HeaderBuffer.cpp
+/// @class HeaderBuffer
+/// @brief Implementation of the HeaderBuffer class for for handling header data.
+#include "HeaderBuffer.h"
+#include <iostream>
+#include <fstream>
+#include <string>
+#include <vector>
+#include <sstream>
+
+    /// @brief Constructor to initialize HeaderBuffer with a filename.
+    /// @param filename The name of the header file to be opened as a string.
+    HeaderBuffer::HeaderBuffer(){
+        // Set default values for member variables
+        fileStructureType_ = "DefaultType";
+        fileStructureVersion_ = "0.0";
+        headerSizeBytes_ = 0;
+        recordSizeBytes_ = 0;
+        sizeFormatType_ = "ASCII";
+        blockSize_ = 0;
+        minimumBlockCapacity_ = 0;
+        primaryKeyIndexFileName_ = "default_index.txt";
+        primaryKeyIndexFileSchema_ = "default_schema";
+        recordCount_ = 0;
+        blockCount_ = 0;
+        fieldCount_ = 0;
+        primaryKeyFieldIndex_ = 0;
+        RBNA_ = 0;
+        RBNS_ = 0;
+        staleFlag_ = 0;
+
+        // Add some default fields
+        Field defaultField;
+        defaultField.zipCode = "default_zip";
+        defaultField.placeName = "default_place";
+        defaultField.state = "default_state";
+        defaultField.county = "default_county";
+        defaultField.latitude = "default_latitude";
+        defaultField.longitude = "default_longitude";
+
+        fields_.push_back(defaultField);
+    }
+
+    /// @brief Constructor to initialize HeaderBuffer with a filename.
+    /// @param filename The name of the header file to be opened as a string.
+    HeaderBuffer::HeaderBuffer(const std::string& filename) : filename_(filename) {
+    }
+
+    /// @brief Write the header data to a file. Used for updating the file in the object 
+    /// @pre The file must be successfully opened for writing.
+    void HeaderBuffer::writeHeader() {
+        const std::string tempFilename = "tempfile.txt";
+
+        // Step 1: Write the data portion to the temporary file
+        std::ofstream tempFile(tempFilename);
+
+        if (!tempFile.is_open()) {
+            std::cerr << "Error creating temporary file." << std::endl;
+            return;
+        }
+
+        // Open the main file
+        std::ifstream mainFile(filename_);
+
+        if (!mainFile.is_open()) {
+            std::cerr << "Error opening main file." << std::endl;
+            tempFile.close();
+            return;
+        }
+
+        // Write your data to the temporary file here
+        std::string line;
+        bool copyStarted = false;
+
+        while (std::getline(mainFile, line)) {
+            if (copyStarted) {
+                tempFile << line << std::endl;
+            } else if (line.find("Data:") != std::string::npos) {
+                copyStarted = true;
+            }
+        }
+
+        // Close the main file and the temporary file
+        mainFile.close();
+        tempFile.close();
+
+        // Step 2: Overwrite the main file with the header
+        this->setHeaderSizeBytes(calculateHeaderSize());
+        writeHeaderToFile(filename_);
+
+        // Step 3: Append the data from the temporary file to the main file
+        std::ifstream tempFileReader(tempFilename);
+        std::ofstream mainFileWriter(filename_, std::ios::app); // Open the file in append mode
+
+        if (!tempFileReader.is_open() || !mainFileWriter.is_open()) {
+            std::cerr << "Error opening files." << std::endl;
+            tempFileReader.close();
+            mainFileWriter.close();
+            return;
+        }
+
+        mainFileWriter << tempFileReader.rdbuf();
+
+        // Close files and remove the temporary file
+        tempFileReader.close();
+        mainFileWriter.close();
+        std::remove(tempFilename.c_str());
+    }
+
+
+    //version of writeHeader that prints to a file of choice rather than the file held by the object
+    void HeaderBuffer::writeHeaderToFile(const std::string& filename) {
+        std::ofstream file(filename);
+
+        if (!file.is_open()) {
+            // Print an error mesage if the file cannot be opened
+
+            std::cerr << "Error opening the file(writeHeaderToFile)." << std::endl;
+            return;
+        }
+
+        //version for seeing all the stuff
+        file << "Header:" << std::endl;
+        file << " - File structure type: " << fileStructureType_ << std::endl;
+        file << " - File structure version: " << fileStructureVersion_ << std::endl;
+        file << " - Header Size (bytes): " << headerSizeBytes_ << std::endl;
+        file << " - Record Size (bytes): " << recordSizeBytes_ << std::endl;
+        file << " - Size Format Type: " << sizeFormatType_ << std::endl;
+        file << " - Block Size: " << blockSize_ << std::endl;
+        file << " - Minimum Block Capacity: " << minimumBlockCapacity_ << std::endl;
+        file << " - Primary Key Index File: " << primaryKeyIndexFileName_ << std::endl;
+        file << " - Primary Key Index File Schema: " << primaryKeyIndexFileSchema_ << std::endl;
+        file << " - Record Count: " << recordCount_ << std::endl;
+        file << " - Block Count: " << blockCount_ << std::endl;
+        file << " - Field Count: " << fieldCount_ << std::endl;
+        file << " - Primary Key: " << primaryKeyFieldIndex_ << std::endl;
+        file << " - RBN link for Avail List: " << RBNA_ << std::endl;
+        file << " - RBN link for active sequence set List: " << RBNS_ << std::endl;
+        file << " - Stale Flag: " << staleFlag_ << std::endl;
+
+        for (const Field& field : fields_) {
+            file << std::endl;
+            file << "Fields:" << std::endl;
+            file << "   - Zip Code: " << field.zipCode << std::endl;
+            file << "   - Place Name: " << field.placeName << std::endl;
+            file << "   - State: " << field.state << std::endl;
+            file << "   - County: " << field.county << std::endl;
+            file << "   - Latitude: " << field.latitude << std::endl;
+            file << "   - Longitude: " << field.longitude << std::endl;
+        }
+
+        file << std::endl;
+        file << "Data:" << std::endl;
+
+        file.close();
+    }
+
+    /// @brief Reader header data from a file.
+    /// @pre The file must be successfully opened for reading.
+    void HeaderBuffer::readHeader() {
+        std::ifstream file(filename_);
+
+        if (!file.is_open()) {
+            // Print an error mesage if the file cannot be opened
+            std::cerr << "Error opening the file(readHeader)." << std::endl;
+            return;
+        }
+
+        std::string line;
+        
+        while (std::getline(file, line)) {
+            if (line.find(" - File structure type: ") != std::string::npos) {
+                fileStructureType_ = line.substr(line.find(": ") + 2);
+                
+            }
+            else if (line.find(" - File structure version: ") != std::string::npos) {
+                fileStructureVersion_ = line.substr(line.find(": ") + 2);
+                
+            }
+            else if (line.find("- Header Size (bytes): ") != std::string::npos) {
+                headerSizeBytes_ = std::stoi(line.substr(line.find(": ") + 2));
+                
+            }
+            else if (line.find(" - Record Size (bytes): ") != std::string::npos) {
+                recordSizeBytes_ = std::stoi(line.substr(line.find(": ") + 2));
+                
+            }
+            else if (line.find(" - Size Format Type: ") != std::string::npos) {
+                sizeFormatType_ = line.substr(line.find(": ") + 2);
+                
+            }
+            else if (line.find(" - Block Size: ") != std::string::npos) {
+                blockSize_ = std::stoi(line.substr(line.find(": ") + 2));
+                
+            }
+            else if (line.find(" - Minimum Block Capacity: ") != std::string::npos) {
+                minimumBlockCapacity_ = std::stoi(line.substr(line.find(": ") + 2));
+                
+            }
+            else if (line.find(" - Primary Key Index File: ") != std::string::npos) {
+                primaryKeyIndexFileName_ = line.substr(line.find(": ") + 2);
+                
+            }
+            else if (line.find(" - Primary Key Index File Schema: ") != std::string::npos) {
+                primaryKeyIndexFileSchema_ = line.substr(line.find(": ") + 2);
+                
+            }
+            else if (line.find(" - Record Count: ") != std::string::npos) {
+                recordCount_ = std::stoi(line.substr(line.find(": ") + 2));
+                
+            }
+            else if (line.find(" - Block Count: ") != std::string::npos) {
+                blockCount_ = std::stoi(line.substr(line.find(": ") + 2));
+                
+            }
+            else if (line.find(" - Field Count: ") != std::string::npos) {
+                fieldCount_ = std::stoi(line.substr(line.find(": ") + 2));
+                
+            }
+            else if (line.find(" - Primary Key: ") != std::string::npos) {
+                primaryKeyFieldIndex_ = std::stoi(line.substr(line.find(": ") + 2));
+                
+            }
+            else if (line.find(" - RBN link for Avail List: ") != std::string::npos) {
+                RBNA_ = std::stoi(line.substr(line.find(": ") + 2));
+                
+            }
+            else if (line.find(" - RBN link for active sequence set List: ") != std::string::npos) {
+                RBNS_ = std::stoi(line.substr(line.find(": ") + 2));
+                
+            }
+            else if (line.find(" - Stale Flag: ") != std::string::npos) {
+                staleFlag_ = std::stoi(line.substr(line.find(": ") + 2));
+                
+            }
+            else if (line.find("Fields:") != std::string::npos) {
+
+                
+                Field field;
+                while (std::getline(file, line)) {
+                    if (line.find("   - Zip Code: ") != std::string::npos) {
+                        field.zipCode = line.substr(line.find(": ") + 2);
+                    }
+                    else if (line.find("   - Place Name: ") != std::string::npos) {
+                        field.placeName = line.substr(line.find(": ") + 2);
+                    }
+                    else if (line.find("   - State: ") != std::string::npos) {
+                        field.state = line.substr(line.find(": ") + 2);
+                    }
+                    else if (line.find("   - County: ") != std::string::npos) {
+                        field.county = line.substr(line.find(": ") + 2);
+                    }
+                    else if (line.find("   - Latitude: ") != std::string::npos) {
+                        field.latitude = line.substr(line.find(": ") + 2);
+                    }
+                    else if (line.find("   - Longitude: ") != std::string::npos) {
+                        field.longitude = line.substr(line.find(": ") + 2);
+                    }
+                }
+                fields_.push_back(field);
+            }
+        }
+
+        file.close();
+    }
+
+    /// @brief calculates the total bytes the header will take up based on its static structure and variables
+    /// @pre the header object must have data to work with 
+    int HeaderBuffer::calculateHeaderSize() const {
+        std::stringstream headerStream;
+
+        // Write header data to a stringstream
+        headerStream << "Header:\n";
+        headerStream << " - File structure type: " << fileStructureType_ << "\n";
+        headerStream << " - File structure version: " << fileStructureVersion_ << "\n";
+        headerStream << " - Header Size (bytes): " << headerSizeBytes_ << "\n";
+        headerStream << " - Record Size (bytes): " << recordSizeBytes_ << "\n";
+        headerStream << " - Size Format Type: " << sizeFormatType_ << "\n";
+        headerStream << " - Block Size: " << blockSize_ << "\n";
+        headerStream << " - Minimum Block Capacity: " << minimumBlockCapacity_ << "\n";
+        headerStream << " - Primary Key Index File: " << primaryKeyIndexFileName_ << "\n";
+        headerStream << " - Primary Key Index File Schema: " << primaryKeyIndexFileSchema_ << "\n";
+        headerStream << " - Record Count: " << recordCount_ << "\n";
+        headerStream << " - Block Count: " << blockCount_ << "\n";
+        headerStream << " - Field Count: " << fieldCount_ << "\n";
+        headerStream << " - Primary Key: " << primaryKeyFieldIndex_ << "\n";
+        headerStream << " - RBN link for Avail List: " << RBNA_ << "\n";
+        headerStream << " - RBN link for active sequence set List: " << RBNS_ << "\n";
+        headerStream << " - Stale Flag: " << staleFlag_ << "\n";
+
+        headerStream << "\nFields:\n";
+        for (const Field& field : fields_) {
+            headerStream << "   - Zip Code: " << field.zipCode << "\n";
+            headerStream << "   - Place Name: " << field.placeName << "\n";
+            headerStream << "   - State: " << field.state << "\n";
+            headerStream << "   - County: " << field.county << "\n";
+            headerStream << "   - Latitude: " << field.latitude << "\n";
+            headerStream << "   - Longitude: " << field.longitude << "\n";
+        }
+
+        headerStream << "\nData:\n";
+
+        // Calculate total size including the newline characters
+        return static_cast<int>(headerStream.str().size());
+}
+
+    /// @brief Setters for various header fields.
+    /// @param fileStructureType The file structure type as a string.
+    void HeaderBuffer::setFileStructureType(const std::string& fileStructureType) {
+        fileStructureType_ = fileStructureType;
+    }
+
+    /// @param fileStructureVersion The file structure version as a string.
+    void HeaderBuffer::setFileStructureVersion(const std::string& fileStructureVersion) {
+        fileStructureVersion_ = fileStructureVersion;
+    }
+
+    /// @param headerSizeBytes The header size in bytes as an integer.
+    void HeaderBuffer::setHeaderSizeBytes(int headerSizeBytes) {
+        headerSizeBytes_ = headerSizeBytes;
+    }
+
+    /// @param recordSizeBytes The record size in bytes as an integer.
+    void HeaderBuffer::setRecordSizeBytes(int recordSizeBytes) {
+        recordSizeBytes_ = recordSizeBytes;
+    }
+
+    /// @param sizeFormatType The size format type as a string (ASCII or binary).
+    void HeaderBuffer::setSizeFormatType(const std::string& sizeFormatType) {
+        sizeFormatType_ = sizeFormatType;
+    }
+
+    /// @param blockSize The size of the blocks.
+    void HeaderBuffer::setBlockSize(int blockSize) {
+        blockSize_ = blockSize;
+    }
+
+    /// @param minimumBlockCapacity The smallest amount of a block that can be filled.
+    void HeaderBuffer::setminimumBlockCapacity(int minimumBlockCapacity) {
+        minimumBlockCapacity_ = minimumBlockCapacity;
+    }
+
+    /// @param primaryKeyIndexFileName The primary key index file name as a string.
+    void HeaderBuffer::setPrimaryKeyIndexFileName(const std::string& primaryKeyIndexFileName) {
+        primaryKeyIndexFileName_ = primaryKeyIndexFileName;
+    }
+
+    /// @param primaryKeyIndexFileSchema The info on how to read the index file.
+    void HeaderBuffer::setprimaryKeyIndexFileSchema(const std::string& primaryKeyIndexFileSchema) {
+        primaryKeyIndexFileSchema_ = primaryKeyIndexFileSchema;
+    }
+
+    /// @param recordCount The record count as an integer.
+    void HeaderBuffer::setRecordCount(int recordCount) {
+        recordCount_ = recordCount;
+    }
+
+    /// @param blockCount The block count as an integer.
+    void HeaderBuffer::setBlockCount(int blockCount) {
+        blockCount_ = blockCount;
+    }
+
+    /// @param fieldCount The field count as an integer.
+    void HeaderBuffer::setFieldCount(int fieldCount) {
+        fieldCount_ = fieldCount;
+    }
+
+    /// @param primaryKeyFieldIndex The primary key field index as an integer.
+    void HeaderBuffer::setPrimaryKeyFieldIndex(int primaryKeyFieldIndex) {
+        primaryKeyFieldIndex_ = primaryKeyFieldIndex;
+    }
+
+    /// @param RBNA The RBNA as an integer.
+    void HeaderBuffer::setRBNA(int RBNA) {
+        RBNA_ = RBNA;
+    }
+
+    /// @param RBNS The RBNA as an integer.
+    void HeaderBuffer::setRBNS(int RBNS) {
+        RBNS_ = RBNS;
+    }
+
+    /// @param staleFlag The tells if the header record is stale.
+    void HeaderBuffer::setstaleFlag(int staleFlag) {
+        staleFlag_ = staleFlag;
+    }
+
+    /// @brief Add a field to the header.
+    /// @param field The Field structure to be added to the header.
+    void HeaderBuffer::addField(const Field& field) {
+        fields_.push_back(field);
+    }
+
+    /// @brief Getters for header fields.
+    std::string HeaderBuffer::getFileStructureType() const {
+        return fileStructureType_;
+    }
+
+    std::string HeaderBuffer::getFileStructureVersion() const {
+        return fileStructureVersion_;
+    }
+
+    int HeaderBuffer::getHeaderSizeBytes() const {
+        return headerSizeBytes_;
+    }
+
+    int HeaderBuffer::getRecordSizeBytes() const {
+        return recordSizeBytes_;
+    }
+
+    std::string HeaderBuffer::getSizeFormatType() const {
+        return sizeFormatType_;
+    }
+
+    int HeaderBuffer::getBlockSize() const {
+        return blockSize_;
+    }
+
+    int HeaderBuffer::getMinimumBlockCapacity() const {
+        return minimumBlockCapacity_;
+    }
+
+    int HeaderBuffer::getBlockCount() const {
+        return blockCount_;
+    }
+    std::string HeaderBuffer::getPrimaryKeyIndexFileName() const {
+        return primaryKeyIndexFileName_;
+    }
+
+    int HeaderBuffer::getRecordCount() const {
+        return recordCount_;
+    }
+
+    int HeaderBuffer::getFieldCount() const {
+        return fieldCount_;
+    }
+
+    int HeaderBuffer::getPrimaryKeyFieldIndex() const {
+        return primaryKeyFieldIndex_;
+    }
+
+    int HeaderBuffer::getRBNA() const {
+        return RBNA_;
+    }
+
+    int HeaderBuffer::getRBNS() const {
+        return RBNS_;
+    }
+
+    int HeaderBuffer::getStaleFlag() const {
+        return staleFlag_;
+    }
+    //const std::vector<Field>& HeaderBuffer::getFields() const {
+     //   return fields_;
+   // }
+
+int headerBuffer() {
+    HeaderBuffer headerBuffer("header.txt");
+
+    // Set header fields
+    headerBuffer.setFileStructureType("1.0");
+    headerBuffer.setFileStructureVersion("1.0");
+    headerBuffer.setHeaderSizeBytes(256);
+    headerBuffer.setRecordSizeBytes(128);
+    headerBuffer.setSizeFormatType("ASCII");
+    headerBuffer.setPrimaryKeyIndexFileName("index.txt");
+    headerBuffer.setRecordCount(1000);
+    headerBuffer.setFieldCount(2);  // Set field count
+    headerBuffer.setPrimaryKeyFieldIndex(1);  // Set primary key index
+
+    // Add fields
+    HeaderBuffer::Field field1;
+    field1.zipCode = "string";
+    field1.placeName = "string";
+    field1.state = "string";
+    field1.county = "string";
+    field1.latitude = "double";
+    field1.longitude = "double";
+    headerBuffer.addField(field1);
+
+    // Write the header to a file
+    headerBuffer.writeHeader();
+
+    // Read the header from a file
+    headerBuffer.readHeader();
+
+    return 0;
+}